<<<<<<< HEAD
=======
#!/usr/bin/env python
# coding=UTF-8
#
# Copyright (c) 2014-2016 Stefanos Harhalakis <v13@v13.gr>
# Copyright (c) 2016-2022 Google LLC
#
# Licensed under the Apache License, Version 2.0 (the "License");
# you may not use this file except in compliance with the License.
# You may obtain a copy of the License at
#
# http://www.apache.org/licenses/LICENSE-2.0
#
# Unless required by applicable law or agreed to in writing, software
# distributed under the License is distributed on an "AS IS" BASIS,
# WITHOUT WARRANTIES OR CONDITIONS OF ANY KIND, either express or implied.
# See the License for the specific language governing permissions and
# limitations under the License.

>>>>>>> 1a775b1e
import sys
import logging
import argparse
import collections
import vdns.common
import vdns.util.test
import vdns.util.config
import vdns.util.export
import vdns.util.import_key

from typing import Optional

modules = collections.OrderedDict([
    ('export', vdns.util.export),
    ('test', vdns.util.test),
    ('import-key', vdns.util.import_key),
])


def abort(msg: str, excode: int = 1) -> None:
    sys.stderr.write(msg)
    sys.exit(excode)


def init_args() -> None:
    """!
    Parameter handling

    This works both with and without a utility name:
        - When Config.util is None, the make the utility name a parameter.
          E.g. vnds.py export ....
        - When Config.util is set, force this to be the utility name.
          E.g. vdns-export.py ....

    Also initialized logging

    Also sets Config.module, which can then be used for the rest of the stuff
    """
    config = vdns.util.config.get_config()

    parser = argparse.ArgumentParser()

    parser.add_argument('-d', '--debug', action='store_true',
                        default=config.debug,
                        help='Enable debugging')

    parser.add_argument('--info', action='store_true',
                        default=config.info,
                        help='Enable informational messages')

    if config.util is None:
        sub = parser.add_subparsers(dest='what')

        # Add the arguments for each module
        for k, v in modules.items():
            subparser = sub.add_parser(k)
            v.add_args(subparser)

        # In this mode, this gets set later
        module = None
    elif config.util in modules:
        vdns.util.export.args.add_args(parser)
        module = modules[config.util]
    else:
        abort(f'Bad utility name: {config.util}')

    # Parse them
    args = parser.parse_args()

    # Handle top-level parameters
    config.debug = args.debug
    config.info = args.info

    if config.util:
        config.what = config.util
    elif args.what:
        config.what = args.what
    else:
        parser.error('Must specify a utility')

    if module is None:
        module = modules.get(config.what)
        if module is None:
            abort(f'Bad action: f{config.what}')

    assert module is not None

    config.module = module

    # Init log early
    init_log()

    logging.debug('Module: %s', config.what)

    # Handle module params
    module.args.handle_args(args)


def init_log() -> None:
    config = vdns.util.config.get_config()

    if config.debug:
        level = logging.DEBUG
    elif config.info:
        level = logging.INFO
    else:
        level = logging.WARNING

    logging.basicConfig(level=level)


def init() -> None:
    config = vdns.util.config.get_config()

    init_args()
    logging.debug('Initializing module')
    config.module.init()


def doit() -> int:
    config = vdns.util.config.get_config()

    logging.debug('Running module')
    ret = config.module.doit()

    return ret


def runutil(util: Optional[str]) -> None:
    """!
    Run for a certain utility or for all of them

    @param util     A utility name, or None to provide all of them
    """
    config = vdns.util.config.get_config()

    config.util = util

    init()

    try:
        ret = doit()
    except vdns.common.AbortError as r:
        if not r.error_shown:
            logging.error('Execution failed: %s', r)
        ret = r.excode

    sys.exit(ret)

# vim: set ts=8 sts=4 sw=4 et formatoptions=r ai nocindent:<|MERGE_RESOLUTION|>--- conflicted
+++ resolved
@@ -1,5 +1,3 @@
-<<<<<<< HEAD
-=======
 #!/usr/bin/env python
 # coding=UTF-8
 #
@@ -18,7 +16,6 @@
 # See the License for the specific language governing permissions and
 # limitations under the License.
 
->>>>>>> 1a775b1e
 import sys
 import logging
 import argparse
