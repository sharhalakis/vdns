--- conflicted
+++ resolved
@@ -1,9 +1,3 @@
-<<<<<<< HEAD
-class Config:
-    olddir      = '/etc/bind/db'    # Directory that stores existing config
-    outdir      = 'db/'
-    keydir      = 'keys/'
-=======
 #!/usr/bin/env python
 # coding=UTF-8
 #
@@ -25,7 +19,6 @@
 import dataclasses as dc
 
 from typing import List
->>>>>>> 1a775b1e
 
 
 @dc.dataclass
