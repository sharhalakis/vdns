#!/usr/bin/python3
<<<<<<< HEAD

# Lets get ready for python 3
from __future__ import absolute_import
from __future__ import division
from __future__ import print_function
from __future__ import unicode_literals
=======
#
# Copyright (c) 2014-2016 Stefanos Harhalakis <v13@v13.gr>
# Copyright (c) 2016-2022 Google LLC
#
# Licensed under the Apache License, Version 2.0 (the "License");
# you may not use this file except in compliance with the License.
# You may obtain a copy of the License at
#
# http://www.apache.org/licenses/LICENSE-2.0
#
# Unless required by applicable law or agreed to in writing, software
# distributed under the License is distributed on an "AS IS" BASIS,
# WITHOUT WARRANTIES OR CONDITIONS OF ANY KIND, either express or implied.
# See the License for the specific language governing permissions and
# limitations under the License.
>>>>>>> 1a775b1e

import sys

# Remove the current directory to avoid name conflicts
sys.path = sys.path[1:]


if __name__ == "__main__":
    # Importing here to make pep8 happy
    import vdns.util.runutil

    vdns.util.runutil.runutil(None)

# vim: set ts=8 sts=4 sw=4 et formatoptions=r ai nocindent:<|MERGE_RESOLUTION|>--- conflicted
+++ resolved
@@ -1,12 +1,4 @@
 #!/usr/bin/python3
-<<<<<<< HEAD
-
-# Lets get ready for python 3
-from __future__ import absolute_import
-from __future__ import division
-from __future__ import print_function
-from __future__ import unicode_literals
-=======
 #
 # Copyright (c) 2014-2016 Stefanos Harhalakis <v13@v13.gr>
 # Copyright (c) 2016-2022 Google LLC
@@ -22,7 +14,6 @@
 # WITHOUT WARRANTIES OR CONDITIONS OF ANY KIND, either express or implied.
 # See the License for the specific language governing permissions and
 # limitations under the License.
->>>>>>> 1a775b1e
 
 import sys
 
